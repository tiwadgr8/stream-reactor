--- conflicted
+++ resolved
@@ -88,28 +88,12 @@
     
 * Start Kafka Connect with the Cassandra sink
 
-<<<<<<< HEAD
-** If you have the Elastic Sink Connector
-Elastic Search is on Netty 3.10 so to avoid conflicts we need our Elastic Sink Connector first in the classpath
-
-```bash
-export CLASSPATH=$CONFLUENT_HOME/share/java/kafka-connect-elastic/kafka-connect-elastic-0.1-jar-with-dependencies.jar;export CLASSPATH=$CONFLUENT_HOME/share/java/kafka-connect-cassandra/kafka-connect-cassandra-0.1-jar-with-dependencies.jar
-```
-
-                                       
-                                       ```bash
-                                       export CLASSPATH=$CONFLUENT_HOME/share/java/kafka-connect-elastic/kafka-connect-elastic-0.1-jar-with-dependencies.jar
-                                       ```
-
-```bash
-=======
 * If you have the Elastic Sink Connector
 Elastic Search is on Netty 3.10 so to avoid conflicts we need our Elastic Sink Connector first in the classpath
 
 ```bash
 export CLASSPATH=$CONFLUENT_HOME/share/java/kafka-connect-elastic/kafka-connect-elastic-0.1-jar-with-dependencies.jar;
 
->>>>>>> bb418016
 $CONFLUENT_HOME/bin/connect-standalone etc/schema-registry/connect-avro-standalone.properties etc/kafka-connect-cassandra/cassandra.properties
 ```
 
@@ -129,10 +113,6 @@
 * Check in Cassandra for the records
 
 ```sql
-<<<<<<< HEAD
-    SELECT * FROM connect_test.test_table
-``` 
-=======
 SELECT * FROM connect_test.test_table
 ``` 
 
@@ -153,7 +133,6 @@
 ```bash
 curl -X POST -H "Content-Type: application/json" --data '{"name":"cassandra-sink","config": {"connector.class":"com.datamountaineer.streamreactor.connect.cassandra.CassandraSinkConnector","tasks.max":"1","topics":"test_table","contact.points":"localhost","port":"9042","key.space":"connect_test"}}' http://localhost:8083/connectors
 ```
->>>>>>> bb418016
 
 ## Improvements
 * Add key of message to payload
