--- conflicted
+++ resolved
@@ -208,12 +208,7 @@
                       if (schema.`type`() == Schema.Type.STRING) {
                         // treat key string as JSON
                         logger.trace("key schema is a String type, treat it like JSON...")
-<<<<<<< HEAD
-                        val document = Configuration.defaultConfiguration.jsonProvider.parse(key.toString)
-                        deleteStructFields map { f => JsonPath.read(document, f).asInstanceOf[Object] }
-=======
-                        KeyUtils.keysFromJson(key.toString, deleteStructFlds)
->>>>>>> faf405c4
+                        KeyUtils.keysFromJson(key.toString, deleteStructFleids)
                       }
                       else {
                         logger.trace("key schema is a primitive type, this is easy...")
@@ -222,13 +217,7 @@
                     }
                     else {
                       logger.trace("key schema is a STRUCT, dig into the key...")
-<<<<<<< HEAD
-                      // TODO need to handle nested values...
-                      val recordKey = record.key.asInstanceOf[Struct]
-                      deleteStructFields map { f => recordKey.get(f) }
-=======
                       KeyUtils.keysFromStruct(key.asInstanceOf[Struct], schema, deleteStructFlds)
->>>>>>> faf405c4
                     }
                   }
                 }
